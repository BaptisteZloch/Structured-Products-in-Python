<<<<<<< HEAD
from typing import Dict, Optional, Union
from src.pricing.base.option_base import OptionBase
from src.pricing.base.structured_products_base import StructuredProductBase
=======
from typing import Dict, Optional
from src.pricing.base.rate import Rate
>>>>>>> 7eef1d4c
from src.pricing.base.volatility import Volatility
from src.utility.types import Maturity, OptionType
from src.pricing.base.structured_products_base import StructuredProductBase
from src.pricing.vanilla_options import VanillaOption
<<<<<<< HEAD
from src.pricing.base.rate import Rate
from src.utility.types import Maturity
=======
from src.pricing.fixed_income import ZeroCouponBond
import math as m
import numpy as np
>>>>>>> 7eef1d4c


class ReverseConvertible(StructuredProductBase):
    def __init__(
        self,
        rate: Rate,
        maturity: Maturity,
        spot_price: float,
        volatility: Volatility,
<<<<<<< HEAD
        converse_rate: Optional[float] = 0.0,
=======
        coupon: float,
>>>>>>> 7eef1d4c
        dividend: Optional[float] = None,
    ) -> None:
        super().__init__("reverse-convertible")
        self.rate = rate
        self.maturity = maturity
        self.spot_price = spot_price
        self.volatility = volatility
        self.coupon = coupon
        self.dividend = dividend if dividend is not None else 0.0

<<<<<<< HEAD
    def decomposition(self) -> Dict[str, Union[OptionBase, ZeroCouponBond]]:
        bond = ZeroCouponBond(self.__rate, self.__maturity, self.__nominal)
        option = VanillaOption(
            self.__spot_price,
            self.__strike_price,
            self.__maturity,
            self.__rate,
            self.__volatility,
            "put",
            self.__dividend,
=======
    def compute_price(self) -> float:

        bond = ZeroCouponBond(self.rate, self.maturity, 100)  
        option = VanillaOption(
            self.spot_price, 
            self.spot_price, 
            self.maturity, 
            self.rate, 
            self.volatility, 
            "put",  
            self.dividend
>>>>>>> 7eef1d4c
        )


        discount_factor = np.exp(-self.rate.get_rate(self.maturity) * self.maturity.maturity_in_years)
        discounted_coupon = (self.coupon * discount_factor)*100

        price = (
            bond.compute_price() - 
            option.compute_price() + 
            discounted_coupon
        )

        return price

    def compute_greeks(self) -> Dict[str, float]:

        option = VanillaOption(
            self.spot_price,
            self.spot_price, 
            self.maturity, 
            self.rate, 
            self.volatility, 
            "put",  
            self.dividend
        )


<<<<<<< HEAD
    def compute_greeks(self) -> Dict[str, float]:
        dico = self.decomposition()
        option = dico["option"]
        bond = dico["bond"]
=======
>>>>>>> 7eef1d4c
        return {
            "delta": option.compute_delta(),
            "gamma": option.compute_gamma(),
            "theta": option.compute_theta(),
            "rho": option.compute_rho(),
            "vega": option.compute_vega(),
        }


class OutperformerCertificate(StructuredProductBase):
    def __init__(
        self,
        rate: Rate,
        maturity: Maturity,
        spot_price: float,
        volatility: Volatility,
        participation: float,
        dividend: Optional[float] = None,
        foreign_rate: Optional[Rate] = None,
    ) -> None:
        super().__init__("outperformer-certificate")
        if participation <= 1.0:
            raise ValueError(
                "Participation must be greater than 100% (1.0 in decimal form)."
            )

        self.__rate = rate
        self.__maturity = maturity
        self.__spot_price = spot_price
        self.__volatility = volatility
        self.__participation = participation
        self.__dividend = dividend
        self.__foreign_rate = foreign_rate

    def compute_price(self) -> float:
        atm_call = VanillaOption(
            self.__spot_price,
            self.__spot_price,
            self.__maturity,
            self.__rate,
            self.__volatility,
            "call",
            self.__dividend,
        )

        print(m.exp(-self.__dividend* self.__maturity.maturity_in_years) * self.__spot_price)
        print((self.__participation - 1) * atm_call.compute_price())
        return m.exp(-self.__dividend* self.__maturity.maturity_in_years) * self.__spot_price + (self.__participation - 1) * atm_call.compute_price()

    def compute_greeks(self, eps: Optional[float] = 0.01) -> Dict[str, float]:
        atm_call = VanillaOption(
            self.__spot_price,
            self.__spot_price,
            self.__maturity,
            self.__rate,
            self.__volatility,
            "call",
            self.__dividend,
        )

        return {
            "delta": 1 + (self.__participation - 1) * atm_call.compute_delta(),
            "gamma": (self.__participation - 1) * atm_call.compute_gamma(),
            "theta": (self.__participation - 1) * atm_call.compute_theta(),
            "rho": (self.__participation - 1) * atm_call.compute_rho(),
            "vega": (self.__participation - 1) * atm_call.compute_vega(),
        }<|MERGE_RESOLUTION|>--- conflicted
+++ resolved
@@ -1,23 +1,12 @@
-<<<<<<< HEAD
-from typing import Dict, Optional, Union
-from src.pricing.base.option_base import OptionBase
-from src.pricing.base.structured_products_base import StructuredProductBase
-=======
 from typing import Dict, Optional
 from src.pricing.base.rate import Rate
->>>>>>> 7eef1d4c
 from src.pricing.base.volatility import Volatility
 from src.utility.types import Maturity, OptionType
 from src.pricing.base.structured_products_base import StructuredProductBase
 from src.pricing.vanilla_options import VanillaOption
-<<<<<<< HEAD
-from src.pricing.base.rate import Rate
-from src.utility.types import Maturity
-=======
 from src.pricing.fixed_income import ZeroCouponBond
 import math as m
 import numpy as np
->>>>>>> 7eef1d4c
 
 
 class ReverseConvertible(StructuredProductBase):
@@ -27,11 +16,7 @@
         maturity: Maturity,
         spot_price: float,
         volatility: Volatility,
-<<<<<<< HEAD
-        converse_rate: Optional[float] = 0.0,
-=======
         coupon: float,
->>>>>>> 7eef1d4c
         dividend: Optional[float] = None,
     ) -> None:
         super().__init__("reverse-convertible")
@@ -42,64 +27,38 @@
         self.coupon = coupon
         self.dividend = dividend if dividend is not None else 0.0
 
-<<<<<<< HEAD
-    def decomposition(self) -> Dict[str, Union[OptionBase, ZeroCouponBond]]:
-        bond = ZeroCouponBond(self.__rate, self.__maturity, self.__nominal)
+    def compute_price(self) -> float:
+        bond = ZeroCouponBond(self.rate, self.maturity, 100)
         option = VanillaOption(
-            self.__spot_price,
-            self.__strike_price,
-            self.__maturity,
-            self.__rate,
-            self.__volatility,
+            self.spot_price,
+            self.spot_price,
+            self.maturity,
+            self.rate,
+            self.volatility,
             "put",
-            self.__dividend,
-=======
-    def compute_price(self) -> float:
-
-        bond = ZeroCouponBond(self.rate, self.maturity, 100)  
-        option = VanillaOption(
-            self.spot_price, 
-            self.spot_price, 
-            self.maturity, 
-            self.rate, 
-            self.volatility, 
-            "put",  
-            self.dividend
->>>>>>> 7eef1d4c
+            self.dividend,
         )
 
+        discount_factor = np.exp(
+            -self.rate.get_rate(self.maturity) * self.maturity.maturity_in_years
+        )
+        discounted_coupon = (self.coupon * discount_factor) * 100
 
-        discount_factor = np.exp(-self.rate.get_rate(self.maturity) * self.maturity.maturity_in_years)
-        discounted_coupon = (self.coupon * discount_factor)*100
-
-        price = (
-            bond.compute_price() - 
-            option.compute_price() + 
-            discounted_coupon
-        )
+        price = bond.compute_price() - option.compute_price() + discounted_coupon
 
         return price
 
     def compute_greeks(self) -> Dict[str, float]:
-
         option = VanillaOption(
             self.spot_price,
-            self.spot_price, 
-            self.maturity, 
-            self.rate, 
-            self.volatility, 
-            "put",  
-            self.dividend
+            self.spot_price,
+            self.maturity,
+            self.rate,
+            self.volatility,
+            "put",
+            self.dividend,
         )
 
-
-<<<<<<< HEAD
-    def compute_greeks(self) -> Dict[str, float]:
-        dico = self.decomposition()
-        option = dico["option"]
-        bond = dico["bond"]
-=======
->>>>>>> 7eef1d4c
         return {
             "delta": option.compute_delta(),
             "gamma": option.compute_gamma(),
@@ -145,9 +104,16 @@
             self.__dividend,
         )
 
-        print(m.exp(-self.__dividend* self.__maturity.maturity_in_years) * self.__spot_price)
+        print(
+            m.exp(-self.__dividend * self.__maturity.maturity_in_years)
+            * self.__spot_price
+        )
         print((self.__participation - 1) * atm_call.compute_price())
-        return m.exp(-self.__dividend* self.__maturity.maturity_in_years) * self.__spot_price + (self.__participation - 1) * atm_call.compute_price()
+        return (
+            m.exp(-self.__dividend * self.__maturity.maturity_in_years)
+            * self.__spot_price
+            + (self.__participation - 1) * atm_call.compute_price()
+        )
 
     def compute_greeks(self, eps: Optional[float] = 0.01) -> Dict[str, float]:
         atm_call = VanillaOption(
