from typing import Optional
import numpy as np
from scipy.stats import norm
from tqdm import tqdm
from src.pricing.base.option_base import OptionBase
from src.pricing.base.rate import Rate
from src.pricing.base.volatility import Volatility
from src.utility.types import BarrierDirection, Maturity, OptionType, BarrierType
from src.utility.constants import EPSILON


class BarrierOption(OptionBase):
    def __init__(
        self,
        spot_price: float,
        strike_price: float,
        maturity: Maturity,
        rate: Rate,
        volatility: Volatility,
        option_type: OptionType,
        barrier_level: float,
        barrier_type: BarrierType,
        barrier_direction: BarrierDirection,
        dividend: Optional[float] = None
        # self._dividend = dividend if dividend is not None else 0.0
    ) -> None:
        super().__init__(
            spot_price, strike_price, maturity, rate, volatility, option_type, dividend
        )
        self._barrier_level = barrier_level
        self._barrier_type = barrier_type
        self._barrier_direction = barrier_direction

    def compute_price(self, num_paths=10000, num_steps=365) -> float:
        paths = self.monte_carlo_simulation(num_paths=num_paths, num_steps=num_steps)
        payoffs = []

        for path in tqdm(paths, desc="Computing paths...", leave=False):
            barrier_crossed = (
                np.any(path >= self._barrier_level)
                if self._barrier_direction == "up"
                else np.any(path <= self._barrier_level)
            )

            if self._option_type == "call":
                intrinsic_value = max(path[-1] - self._strike_price, 0)
            elif self._option_type == "put":
                intrinsic_value = max(self._strike_price - path[-1], 0)

            if self._barrier_type == "ko":
                payoff = 0 if barrier_crossed else intrinsic_value
            elif self._barrier_type == "ki":
                payoff = intrinsic_value if barrier_crossed else 0

            payoffs.append(payoff)

        average_payoff = np.mean(payoffs)
        discounted_price = (
            np.exp(
                -(self._rate.get_rate(self._maturity) - self._dividend)
                * self._maturity.maturity_in_years
            )
            * average_payoff
        )

        return discounted_price

    def compute_price_variation(
        self, spot_price=None, volatility=None, rate=None, maturity=None
    ):
        original_spot = self._spot_price
        original_volatility = self._volatility.get_volatility()
        original_rate = self._rate.get_rate(self._maturity) - self._dividend
        original_maturity = self._maturity.maturity_in_years

        if spot_price is not None:
            self._spot_price = spot_price
        if volatility is not None:
            self._volatility = Volatility(volatility)
        if rate is not None:
            self._rate = Rate(rate)
        if maturity is not None:
            self._maturity = Maturity(maturity_in_years=maturity)

        price = self.compute_price()

        self._spot_price = original_spot
        self._volatility = Volatility(original_volatility)
        self._rate = Rate(original_rate)
        self._maturity = Maturity(maturity_in_years=original_maturity)

        return price

    def compute_delta(self):
        price_up = self.compute_price_variation(spot_price=self._spot_price + EPSILON)
        
        price_down = self.compute_price_variation(spot_price=self._spot_price - EPSILON)
        print(price_up)
        print(price_down)
        delta = (price_up - price_down) / EPSILON
        return delta

    def compute_gamma(self):
        price_up = self.compute_price_variation(spot_price=self._spot_price + EPSILON)
        price_down = self.compute_price_variation(spot_price=self._spot_price - EPSILON)
        price = self.compute_price()
        gamma = (price_up - 2 * price + price_down) / (EPSILON**2)
        return gamma

    def compute_vega(self):
        price_up = self.compute_price_variation(
            volatility=self._volatility.get_volatility() + EPSILON
        )
        price_down = self.compute_price_variation(
            volatility=self._volatility.get_volatility() - EPSILON
        )
        vega = (price_up - price_down) / EPSILON
        return vega

    def compute_rho(self):
<<<<<<< HEAD
        price_up = self.compute_price_variation(rate=self._rate.get_rate() + EPSILON)
        price_down = self.compute_price_variation(rate=self._rate.get_rate() - EPSILON)
        rho = (price_up - price_down) / EPSILON
=======
        price_up = self.compute_price_variation(
            rate=(self._rate.get_rate(self._maturity) - self._dividend) + EPSILON
        )
        price_down = self.compute_price_variation(
            rate=(self._rate.get_rate(self._maturity) - self._dividend) - EPSILON
        )
        rho = (price_up - price_down) / (2 * EPSILON)
>>>>>>> 55d42d47
        return rho

    def compute_theta(self):
        day_in_years = 1 / 365
        price_tomorrow = self.compute_price_variation(
            maturity=self._maturity.maturity_in_years - day_in_years
        )
        price_today = self.compute_price()
        theta = (price_tomorrow - price_today) / day_in_years
        return theta

    def compute_greeks(self):
        return {
            "delta": self.compute_delta(),
            "gamma": self.compute_gamma(),
            "theta": self.compute_theta(),
            "vega": self.compute_vega(),
            "rho": self.compute_rho(),
        }<|MERGE_RESOLUTION|>--- conflicted
+++ resolved
@@ -118,11 +118,6 @@
         return vega
 
     def compute_rho(self):
-<<<<<<< HEAD
-        price_up = self.compute_price_variation(rate=self._rate.get_rate() + EPSILON)
-        price_down = self.compute_price_variation(rate=self._rate.get_rate() - EPSILON)
-        rho = (price_up - price_down) / EPSILON
-=======
         price_up = self.compute_price_variation(
             rate=(self._rate.get_rate(self._maturity) - self._dividend) + EPSILON
         )
@@ -130,7 +125,6 @@
             rate=(self._rate.get_rate(self._maturity) - self._dividend) - EPSILON
         )
         rho = (price_up - price_down) / (2 * EPSILON)
->>>>>>> 55d42d47
         return rho
 
     def compute_theta(self):
