import numpy as np
<<<<<<< HEAD
from scipy.stats import norm
from src.pricing.base.option_base import OptionBase
from src.pricing.base.rate import Rate
from src.pricing.base.volatility import Volatility
from src.utility.types import Maturity, OptionType, BarrierType

=======
from pricing.base.option_base import OptionBase
from pricing.base.rate import Rate
from pricing.base.volatility import Volatility
from utility.types import Maturity, OptionType, BarrierType, BarrierDirection
from utility.constants import EPSILON
>>>>>>> 73774f8c

class BarrierOption(OptionBase):
    def __init__(
        self,
        spot_price: float,
        strike_price: float,
        maturity: Maturity,
        rate: Rate,
        volatility: Volatility,
        option_type: OptionType,
        barrier_level: float,
        barrier_type: BarrierType,
        barrier_direction: BarrierDirection, 
    ) -> None:
        super().__init__(
            spot_price, strike_price, maturity, rate, volatility, option_type
        )
        self._barrier_level = barrier_level
        self._barrier_type = barrier_type
        self._barrier_direction = barrier_direction 

    def compute_price(self, num_paths=10000, num_steps=365) -> float:
        paths = self.monte_carlo_simulation(num_paths=num_paths, num_steps=num_steps)
        payoffs = []

        for path in paths:
            barrier_crossed = np.any(path >= self._barrier_level) if self._barrier_direction == "up" else np.any(path <= self._barrier_level)
            
            if self._option_type == "call":
                intrinsic_value = max(path[-1] - self._strike_price, 0)
            elif self._option_type == "put":
                intrinsic_value = max(self._strike_price - path[-1], 0)
            
            if self._barrier_type == "ko":
                payoff = 0 if barrier_crossed else intrinsic_value
            elif self._barrier_type == "ki":
                payoff = intrinsic_value if barrier_crossed else 0
            
            payoffs.append(payoff)

        average_payoff = np.mean(payoffs)
        discounted_price = np.exp(-self._rate.get_rate() * self._maturity.maturity_in_years) * average_payoff

        return discounted_price
    
    def compute_price_variation(self, spot_price=None, volatility=None, rate=None, maturity=None):
        original_spot = self._spot_price
        original_volatility = self._volatility.get_volatility()
        original_rate = self._rate.get_rate()
        original_maturity = self._maturity.maturity_in_years

        if spot_price is not None:
            self._spot_price = spot_price
        if volatility is not None:
            self._volatility = Volatility(volatility)
        if rate is not None:
            self._rate = Rate(rate)
        if maturity is not None:
            self._maturity = Maturity(maturity_in_years=maturity)

        price = self.compute_price()

        self._spot_price = original_spot
        self._volatility = Volatility(original_volatility)
        self._rate = Rate(original_rate)
        self._maturity = Maturity(maturity_in_years=original_maturity)

        return price

    def compute_delta(self):
        price_up = self.compute_price_variation(spot_price=self._spot_price + EPSILON)
        price_down = self.compute_price_variation(spot_price=self._spot_price - EPSILON)
        delta = (price_up - price_down) / (2 * EPSILON)
        return delta

    def compute_gamma(self):
        price_up = self.compute_price_variation(spot_price=self._spot_price + EPSILON)
        price_down = self.compute_price_variation(spot_price=self._spot_price - EPSILON)
        price = self.compute_price()
        gamma = (price_up - 2 * price + price_down) / (EPSILON ** 2)
        return gamma

    def compute_vega(self):
        price_up = self.compute_price_variation(volatility=self._volatility.get_volatility() + EPSILON)
        price_down = self.compute_price_variation(volatility=self._volatility.get_volatility() - EPSILON)
        vega = (price_up - price_down) / (2 * EPSILON)
        return vega

    def compute_rho(self):
        price_up = self.compute_price_variation(rate=self._rate.get_rate() + EPSILON)
        price_down = self.compute_price_variation(rate=self._rate.get_rate() - EPSILON)
        rho = (price_up - price_down) / (2 * EPSILON)
        return rho

    def compute_theta(self):
        day_in_years = 1/365
        price_tomorrow = self.compute_price_variation(maturity=self._maturity.maturity_in_years - day_in_years)
        price_today = self.compute_price()
        theta = (price_tomorrow - price_today) / day_in_years
        return theta

<<<<<<< HEAD
    def compute_price(self) -> float:
        if self._option_type == "call" and self._barrier_type == "KO":
            # Implement here
            pass
        elif self._option_type == "call" and self._barrier_type == "KI":
            # Implement here
            pass
        elif self._option_type == "put" and self._barrier_type == "KO":
            # Implement here
            pass
        elif self._option_type == "put" and self._barrier_type == "KI":
            # Implement here
            pass
        else:
            raise ValueError("Option type or barrier type not supported.")

    def compute_greeks(self):
        return {
            "delta": 0.0,
            "gamma": 0.0,
            "theta": 0.0,
            "rho": 0.0,
            "vega": 0.0,
=======
    def compute_greeks(self):
        return {
            "delta": self.compute_delta(),
            "gamma": self.compute_gamma(),
            "theta": self.compute_theta(),
            "vega": self.compute_vega(),
            "rho": self.compute_rho(),
>>>>>>> 73774f8c
        }<|MERGE_RESOLUTION|>--- conflicted
+++ resolved
@@ -1,18 +1,11 @@
 import numpy as np
-<<<<<<< HEAD
 from scipy.stats import norm
 from src.pricing.base.option_base import OptionBase
 from src.pricing.base.rate import Rate
 from src.pricing.base.volatility import Volatility
-from src.utility.types import Maturity, OptionType, BarrierType
+from src.utility.types import BarrierDirection, Maturity, OptionType, BarrierType
+from src.utility.constants import EPSILON
 
-=======
-from pricing.base.option_base import OptionBase
-from pricing.base.rate import Rate
-from pricing.base.volatility import Volatility
-from utility.types import Maturity, OptionType, BarrierType, BarrierDirection
-from utility.constants import EPSILON
->>>>>>> 73774f8c
 
 class BarrierOption(OptionBase):
     def __init__(
@@ -25,40 +18,49 @@
         option_type: OptionType,
         barrier_level: float,
         barrier_type: BarrierType,
-        barrier_direction: BarrierDirection, 
+        barrier_direction: BarrierDirection,
     ) -> None:
         super().__init__(
             spot_price, strike_price, maturity, rate, volatility, option_type
         )
         self._barrier_level = barrier_level
         self._barrier_type = barrier_type
-        self._barrier_direction = barrier_direction 
+        self._barrier_direction = barrier_direction
 
     def compute_price(self, num_paths=10000, num_steps=365) -> float:
         paths = self.monte_carlo_simulation(num_paths=num_paths, num_steps=num_steps)
         payoffs = []
 
         for path in paths:
-            barrier_crossed = np.any(path >= self._barrier_level) if self._barrier_direction == "up" else np.any(path <= self._barrier_level)
-            
+            barrier_crossed = (
+                np.any(path >= self._barrier_level)
+                if self._barrier_direction == "up"
+                else np.any(path <= self._barrier_level)
+            )
+
             if self._option_type == "call":
                 intrinsic_value = max(path[-1] - self._strike_price, 0)
             elif self._option_type == "put":
                 intrinsic_value = max(self._strike_price - path[-1], 0)
-            
+
             if self._barrier_type == "ko":
                 payoff = 0 if barrier_crossed else intrinsic_value
             elif self._barrier_type == "ki":
                 payoff = intrinsic_value if barrier_crossed else 0
-            
+
             payoffs.append(payoff)
 
         average_payoff = np.mean(payoffs)
-        discounted_price = np.exp(-self._rate.get_rate() * self._maturity.maturity_in_years) * average_payoff
+        discounted_price = (
+            np.exp(-self._rate.get_rate() * self._maturity.maturity_in_years)
+            * average_payoff
+        )
 
         return discounted_price
-    
-    def compute_price_variation(self, spot_price=None, volatility=None, rate=None, maturity=None):
+
+    def compute_price_variation(
+        self, spot_price=None, volatility=None, rate=None, maturity=None
+    ):
         original_spot = self._spot_price
         original_volatility = self._volatility.get_volatility()
         original_rate = self._rate.get_rate()
@@ -92,12 +94,16 @@
         price_up = self.compute_price_variation(spot_price=self._spot_price + EPSILON)
         price_down = self.compute_price_variation(spot_price=self._spot_price - EPSILON)
         price = self.compute_price()
-        gamma = (price_up - 2 * price + price_down) / (EPSILON ** 2)
+        gamma = (price_up - 2 * price + price_down) / (EPSILON**2)
         return gamma
 
     def compute_vega(self):
-        price_up = self.compute_price_variation(volatility=self._volatility.get_volatility() + EPSILON)
-        price_down = self.compute_price_variation(volatility=self._volatility.get_volatility() - EPSILON)
+        price_up = self.compute_price_variation(
+            volatility=self._volatility.get_volatility() + EPSILON
+        )
+        price_down = self.compute_price_variation(
+            volatility=self._volatility.get_volatility() - EPSILON
+        )
         vega = (price_up - price_down) / (2 * EPSILON)
         return vega
 
@@ -108,37 +114,14 @@
         return rho
 
     def compute_theta(self):
-        day_in_years = 1/365
-        price_tomorrow = self.compute_price_variation(maturity=self._maturity.maturity_in_years - day_in_years)
+        day_in_years = 1 / 365
+        price_tomorrow = self.compute_price_variation(
+            maturity=self._maturity.maturity_in_years - day_in_years
+        )
         price_today = self.compute_price()
         theta = (price_tomorrow - price_today) / day_in_years
         return theta
 
-<<<<<<< HEAD
-    def compute_price(self) -> float:
-        if self._option_type == "call" and self._barrier_type == "KO":
-            # Implement here
-            pass
-        elif self._option_type == "call" and self._barrier_type == "KI":
-            # Implement here
-            pass
-        elif self._option_type == "put" and self._barrier_type == "KO":
-            # Implement here
-            pass
-        elif self._option_type == "put" and self._barrier_type == "KI":
-            # Implement here
-            pass
-        else:
-            raise ValueError("Option type or barrier type not supported.")
-
-    def compute_greeks(self):
-        return {
-            "delta": 0.0,
-            "gamma": 0.0,
-            "theta": 0.0,
-            "rho": 0.0,
-            "vega": 0.0,
-=======
     def compute_greeks(self):
         return {
             "delta": self.compute_delta(),
@@ -146,5 +129,4 @@
             "theta": self.compute_theta(),
             "vega": self.compute_vega(),
             "rho": self.compute_rho(),
->>>>>>> 73774f8c
         }