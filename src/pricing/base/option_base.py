--- conflicted
+++ resolved
@@ -7,6 +7,7 @@
 from src.pricing.base.volatility import Volatility
 from src.pricing.base.rate import Rate
 from src.utility.types import OptionType, Maturity
+
 
 class OptionBase(ABC):
     def __init__(
@@ -37,24 +38,31 @@
         Returns:
             float: The value of d1.
         """
-        rate_difference = (self._domestic_rate.get_rate(self._maturity) - self._dividend) if self._foreign_rate is None else (self._domestic_rate.get_rate(self._maturity) - self._foreign_rate.get_rate(self._maturity))
+        rate_difference = (
+            (self._domestic_rate.get_rate(self._maturity) - self._dividend)
+            if self._foreign_rate is None
+            else (
+                self._domestic_rate.get_rate(self._maturity)
+                - self._foreign_rate.get_rate(self._maturity)
+            )
+        )
         return (
             np.log(self._spot_price / self._strike_price)
-<<<<<<< HEAD
             + (
-                (self._rate.get_rate(self._maturity) - self._dividend)
-                + 0.5 * self._volatility.get_volatility(self._strike_price/self._spot_price, self._maturity.maturity_in_years) ** 2
+                (self._domestic_rate.get_rate(self._maturity) - self._dividend)
+                + 0.5
+                * self._volatility.get_volatility(
+                    self._strike_price / self._spot_price,
+                    self._maturity.maturity_in_years,
+                )
+                ** 2
             )
             * self._maturity.maturity_in_years
         ) / (
-            self._volatility.get_volatility(self._strike_price/self._spot_price, self._maturity.maturity_in_years)
+            self._volatility.get_volatility(
+                self._strike_price / self._spot_price, self._maturity.maturity_in_years
+            )
             * np.sqrt(self._maturity.maturity_in_years)
-=======
-            + (rate_difference + 0.5 * self._volatility.get_volatility() ** 2)
-            * self._maturity.maturity_in_years
-        ) / (
-            self._volatility.get_volatility() * np.sqrt(self._maturity.maturity_in_years)
->>>>>>> 14915640
         )
 
     def __d2_func(self) -> float:
@@ -63,19 +71,27 @@
         Returns:
             float: The value of d2.
         """
-<<<<<<< HEAD
 
         return (
             np.log(self._spot_price / self._strike_price)
             + (
-                (self._rate.get_rate(self._maturity) - self._dividend)
-                + 0.5 * self._volatility.get_volatility(self._strike_price/self._spot_price, self._maturity.maturity_in_years) ** 2
+                (self._domestic_rate.get_rate(self._maturity) - self._dividend)
+                + 0.5
+                * self._volatility.get_volatility(
+                    self._strike_price / self._spot_price,
+                    self._maturity.maturity_in_years,
+                )
+                ** 2
             )
             * self._maturity.maturity_in_years
         ) / (
-            self._volatility.get_volatility(self._strike_price/self._spot_price, self._maturity.maturity_in_years)
+            self._volatility.get_volatility(
+                self._strike_price / self._spot_price, self._maturity.maturity_in_years
+            )
             * np.sqrt(self._maturity.maturity_in_years)
-        ) - self._volatility.get_volatility(self._strike_price/self._spot_price, self._maturity.maturity_in_years) * np.sqrt(
+        ) - self._volatility.get_volatility(
+            self._strike_price / self._spot_price, self._maturity.maturity_in_years
+        ) * np.sqrt(
             self._maturity.maturity_in_years
         )
 
@@ -85,10 +101,10 @@
 
     @property
     def d2(self) -> float:
-        return self._d2
-=======
-        return self._d1 - self._volatility.get_volatility() * np.sqrt(self._maturity.maturity_in_years)
->>>>>>> 14915640
+        # return self._d2
+        return self._d1 - self._volatility.get_volatility(
+            self._strike_price / self._spot_price, self._maturity.maturity_in_years
+        ) * np.sqrt(self._maturity.maturity_in_years)
 
     @abstractmethod
     def compute_price(self):
@@ -111,15 +127,16 @@
     def monte_carlo_simulation(self, num_paths, num_steps):
         dt = self._maturity.maturity_in_years / num_steps
         nudt = (
-<<<<<<< HEAD
-            (self._rate.get_rate(self._maturity) - self._dividend)
-            - 0.5 * self._volatility.get_volatility(self._strike_price/self._spot_price, self._maturity.maturity_in_years) ** 2
-=======
             (self._domestic_rate.get_rate(self._maturity) - self._dividend)
-            - 0.5 * self._volatility.get_volatility() ** 2
->>>>>>> 14915640
+            - 0.5
+            * self._volatility.get_volatility(
+                self._strike_price / self._spot_price, self._maturity.maturity_in_years
+            )
+            ** 2
         ) * dt
-        volsdt = self._volatility.get_volatility(self._strike_price/self._spot_price, self._maturity.maturity_in_years) * np.sqrt(dt)
+        volsdt = self._volatility.get_volatility(
+            self._strike_price / self._spot_price, self._maturity.maturity_in_years
+        ) * np.sqrt(dt)
         paths = np.zeros((num_paths, num_steps + 1))
         paths[:, 0] = self._spot_price
 
@@ -128,4 +145,4 @@
         ):
             random_shocks = np.random.normal(0, 1, num_paths)
             paths[:, step] = paths[:, step - 1] * np.exp(nudt + volsdt * random_shocks)
-        return paths
+        return paths