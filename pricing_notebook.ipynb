--- conflicted
+++ resolved
@@ -2,115 +2,7 @@
  "cells": [
   {
    "cell_type": "code",
-<<<<<<< HEAD
    "execution_count": 40,
-=======
-   "execution_count": 2,
-   "metadata": {},
-   "outputs": [
-    {
-     "data": {
-      "text/plain": [
-       "'\\n    <!DOCTYPE html>\\n    <html>\\n    <head>\\n    <link type=\"text/css\" rel=\"stylesheet\" href=\"https://cdn.jsdelivr.net/npm/swagger-ui-dist@5.9.0/swagger-ui.css\">\\n    <link rel=\"shortcut icon\" href=\"https://fastapi.tiangolo.com/img/favicon.png\">\\n    <title>FastAPI - Swagger UI</title>\\n    </head>\\n    <body>\\n    <div id=\"swagger-ui\">\\n    </div>\\n    <script src=\"https://cdn.jsdelivr.net/npm/swagger-ui-dist@5.9.0/swagger-ui-bundle.js\"></script>\\n    <!-- `SwaggerUIBundle` is now available on the page -->\\n    <script>\\n    const ui = SwaggerUIBundle({\\n        url: \\'/openapi.json\\',\\n    \"dom_id\": \"#swagger-ui\",\\n\"layout\": \"BaseLayout\",\\n\"deepLinking\": true,\\n\"showExtensions\": true,\\n\"showCommonExtensions\": true,\\noauth2RedirectUrl: window.location.origin + \\'/docs/oauth2-redirect\\',\\n    presets: [\\n        SwaggerUIBundle.presets.apis,\\n        SwaggerUIBundle.SwaggerUIStandalonePreset\\n        ],\\n    })\\n    </script>\\n    </body>\\n    </html>\\n    '"
-      ]
-     },
-     "execution_count": 2,
-     "metadata": {},
-     "output_type": "execute_result"
-    }
-   ],
-   "source": [
-    "from requests import post, get\n",
-    "\n",
-    "\n",
-    "get(\"http://localhost:8000/\").text"
-   ]
-  },
-  {
-   "cell_type": "code",
-   "execution_count": 5,
-   "metadata": {},
-   "outputs": [
-    {
-     "data": {
-      "text/plain": [
-       "{'price': 3.606491477211577,\n",
-       " 'delta': 0.5977344689084383,\n",
-       " 'gamma': 0.05471731713044197,\n",
-       " 'theta': -4.4208745189310665,\n",
-       " 'rho': 0.28083477706816123,\n",
-       " 'vega': 0.2735865856522099}"
-      ]
-     },
-     "execution_count": 5,
-     "metadata": {},
-     "output_type": "execute_result"
-    }
-   ],
-   "source": [
-    "import json\n",
-    "from requests import post\n",
-    "\n",
-    "\n",
-    "post(\n",
-    "    \"http://localhost:8000/api/v1/price/option/vanilla\",\n",
-    "    data=json.dumps(\n",
-    "        {\n",
-    "            \"spot_price\": 100,\n",
-    "            \"strike_price\": 100,\n",
-    "            \"maturity\": 0.5,\n",
-    "            \"rate\": 0.03,\n",
-    "            \"volatility\": 0.10,\n",
-    "            \"option_type\": \"call\",\n",
-    "        }\n",
-    "    ),\n",
-    ").json()"
-   ]
-  },
-  {
-   "cell_type": "code",
-   "execution_count": 18,
-   "metadata": {},
-   "outputs": [
-    {
-     "data": {
-      "text/plain": [
-       "{'price': 0.5726722849809049,\n",
-       " 'delta': 0.04399760448921839,\n",
-       " 'gamma': -0.0015399161571226427,\n",
-       " 'theta': -6.974440899635775e-05,\n",
-       " 'rho': 0.028703161229557003,\n",
-       " 'vega': 1.1549371178419823}"
-      ]
-     },
-     "execution_count": 18,
-     "metadata": {},
-     "output_type": "execute_result"
-    }
-   ],
-   "source": [
-    "            # \"rate\": 0.03,\n",
-    "post(\n",
-    "    \"http://localhost:8000/api/v1/price/option/binary\",\n",
-    "    data=json.dumps(\n",
-    "        {\n",
-    "            \"spot_price\": 100,\n",
-    "            \"strike_price\": 100,\n",
-    "            \"maturity\": 0.75,\n",
-    "            # 'rate':0.04,\n",
-    "            \"dividend\":0.01,\n",
-    "            \"rate_curve\": {\"0.5\":0.02,\"1\":0.06},\n",
-    "            \"volatility\": 0.10,\n",
-    "            \"option_type\": \"call\",\n",
-    "        }\n",
-    "    ),\n",
-    ").json()"
-   ]
-  },
-  {
-   "cell_type": "code",
-   "execution_count": 1,
->>>>>>> 55d42d47
    "metadata": {},
    "outputs": [],
    "source": [
@@ -298,14 +190,6 @@
     "    spot_price=119,\n",
     "    strike_price=110,\n",
     "    maturity=Maturity(maturity_in_days=365),\n",
-<<<<<<< HEAD
-    "    rate=Rate(rate=0.04),  # Assurez-vous que le taux est positif, à moins que vous ne souhaitiez spécifiquement un taux d'intérêt négatif\n",
-    "    volatility=Volatility(volatility=0.20),\n",
-    "    option_type=\"put\",\n",
-    "    barrier_level=80,\n",
-    "    barrier_type=\"ki\",  # Simplifié selon la nouvelle structure\n",
-    "    barrier_direction=\"down\"  # Direction de la barrière ajoutée\n",
-=======
     "    rate=Rate(\n",
     "        rate=0.04\n",
     "    ),  # Assurez-vous que le taux est positif, à moins que vous ne souhaitiez spécifiquement un taux d'intérêt négatif\n",
@@ -314,7 +198,6 @@
     "    barrier_level=110,\n",
     "    barrier_type=\"ki\",  # Simplifié selon la nouvelle structure\n",
     "    barrier_direction=\"up\",  # Direction de la barrière ajoutée\n",
->>>>>>> 55d42d47
     ")\n",
     "\n",
     "price1 = barrier_option1.compute_price(num_paths=10000, num_steps=365)\n",
